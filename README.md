# link

link is the event-driven network library used by
[slacker](https://github.com/sunng87). It's a thin wrapper of Netty.

## Usage

### Leiningen

```
<<<<<<< HEAD
[link "0.4.0"]
=======
[[https://clojars.org/link][https://clojars.org/link/latest-version.svg]]
>>>>>>> ae0eefe5
```

Currently, link only works on the JVM implementation of Clojure. We
might support nodejs in future.

### API

#### Codec

In most cases, we use a declarative DSL to define a custom tcp
protocol codec: `link.codec`.

With the codec, you can read/write Clojure data structure in your
handler and don't have to read the message byte by byte, and  worry
about TCP framing.

```clojure
user> (use 'link.codec)

;; create a custom codec: [version target-id string-message]
user> (def custom-codec
  (frame
    (byte)
    (int32)
    (string :encoding :utf8 :prefix (uint16))))

;; encode. note that you don't have to call `encode*` and `decode*` by
;; youself, link does it for you.
user> (encode* custom-codec [1 348 "hello world"])
#<UnpooledHeapByteBuf UnpooledHeapByteBuf(ridx: 0, widx: 18, cap: 256)>

user> (decode* custom-codec *1)
[1 348 "hello world"]
```

For a more complex codec, check <a
href="https://github.com/sunng87/slacker/blob/master/src/slacker/protocol.clj">slacker's
codec definition</a>.

#### handler

You need to create a custom handler to process you network
message. Link has provided you a dsl that is easier to understand. And
also hide complexity of Netty's default handler API.

```clojure
(use 'link.core)

(def echo-handler
  (create-handler
    (on-message [ch msg]
      (send ch msg))))
```

In link 0.5, there are four events you can process in handler

* `(on-active [ch])` when channel is open, bound or connected
* `(on-inacitve [ch])` when channel is no longer open, bound or connected
* `(on-message [ch msg])` when a packet is read in
* `(on-error [ch e])` when exception occurs in I/O thread

And for the channel `ch`, you can call following functions as defined
by `LinkMessageChannel` protocol.

* `(send [ch msg])` write a msg into channel
* `(channel-addr [ch])` get the local socket address of the channel
* `(remote-addr [ch])` get the remote socket address of the channel
* `(close [ch])` request to close the channel
* `(valid? [ch])` test if channel is still open and active

#### the TCP server

link only supports non-blocking server and client.

To start a server, you can provide a few argument to customize it:

```clojure
(use '[link threads tcp])

;; I just demo the usage here, there is no need to run a echo-handler
;; in a thread pool.
(def handler-spec {:handler echo-handler :executor (new-executor 10)})

;; you can also provide a few handlers by passing a vector of them
(tcp-server 8081 handler-spec
            :codec custom-codec ;; your codec defined with link.codec

            :options {:so-reuseaddr true} ;; netty, ip, tcp and socket options
            :ssl-content ... ;; a SSLContext object for ssl server
            :host ;; if to bind, default "0.0.0.0"

```

See a full list of options in `link.core/channel-option`. You need to
prefixing a `clild-` to specify option for child channels:
`:child-tcp-nodelay`

In link 0.5, you can stop a server by
``` clojure
;; calling stop-server with the value returned by tcp-server
(stop-server *1)
```
#### the TCP client

To create a TCP client, you need to create a connection factory for
it. Note that, clients created from the same factory will share the
same selector and event loop. Managing it carefully if you have a
large number of connections.

```clojure
(def client-factory
  (tcp-client-factory handlers
                      :codec custom-codec
                      :options ...
                      :ssl-context))
```

Create a client

```clojure
(tcp-client client-factory "localhost" 8081)
```

The value returned by `tcp-client` is a `LinkMessageChannel` object so
you can call any functions of the protocol on it.

To close a client, call `close` on the channel. To close a client
factory, call `stop-clients` would work.


### HTTP Server

link also comes with an HTTP server. Since link is a clojure library,
it accepts a ring function, so you can use any HTTP framework on link
http server, without pain.

```clojure
(use 'link.http)

(http-server 8080 ring-app-fn
             :executor ... ;; the thread pool to run ring functions on)
```

### Websocket

New in link 0.5. You can start a websocket server with link.

Create a websocket handler:

```clojure
(use 'link.websocket)

(def ws-echo-handler
  (on-open [ch])
  (on-close [ch])
  (on-text [ch string]
    ;; you can use (text), (binary), (ping), (pong) to generate
    ;; different types of response
    (send ch (text string)))
  (on-binary [ch ^ByteBuf bytes])
  (on-ping [ch ^ByteBuf bytes])
  (on-pong [ch ^ByteBuf bytes]))

(tcp-server 8082 (conj (websocket-codecs "/chat") ws-handler))

```

## License

Copyright (C) 2012-2014 Sun Ning <sunng@about.me>

Distributed under the Eclipse Public License, the same as Clojure.<|MERGE_RESOLUTION|>--- conflicted
+++ resolved
@@ -1,19 +1,13 @@
 # link
 
 link is the event-driven network library used by
-[slacker](https://github.com/sunng87). It's a thin wrapper of Netty.
+[slacker](https://github.com/sunng87/slacker). It's a thin wrapper of Netty.
 
 ## Usage
 
 ### Leiningen
 
-```
-<<<<<<< HEAD
-[link "0.4.0"]
-=======
 [[https://clojars.org/link][https://clojars.org/link/latest-version.svg]]
->>>>>>> ae0eefe5
-```
 
 Currently, link only works on the JVM implementation of Clojure. We
 might support nodejs in future.
