<<<<<<< HEAD
(defproject link "0.4.0-SNAPSHOT"
  :description "A straightforward (not-so-clojure) clojure wrapper for java nio framework"
  :url "http://github.com/sunng87/radar"
  :license {:name "Eclipse Public License"
            :url "http://www.eclipse.org/legal/epl-v10.html"}
  :dependencies [[org.clojure/clojure "1.4.0"]
                 [io.netty/netty "3.6.1.Final"]
                 [commons-pool "1.6"]]
=======
(defproject link "0.3.3"
  :description
  "A straightforward (not-so-clojure) clojure wrapper for java nio framework."
  :dependencies [[org.clojure/clojure "1.4.0"]
                 [io.netty/netty "3.5.7.Final"]]
>>>>>>> 6c14f783
  :warn-on-reflection false)
<|MERGE_RESOLUTION|>--- conflicted
+++ resolved
@@ -1,4 +1,3 @@
-<<<<<<< HEAD
 (defproject link "0.4.0-SNAPSHOT"
   :description "A straightforward (not-so-clojure) clojure wrapper for java nio framework"
   :url "http://github.com/sunng87/radar"
@@ -6,12 +5,4 @@
             :url "http://www.eclipse.org/legal/epl-v10.html"}
   :dependencies [[org.clojure/clojure "1.4.0"]
                  [io.netty/netty "3.6.1.Final"]
-                 [commons-pool "1.6"]]
-=======
-(defproject link "0.3.3"
-  :description
-  "A straightforward (not-so-clojure) clojure wrapper for java nio framework."
-  :dependencies [[org.clojure/clojure "1.4.0"]
-                 [io.netty/netty "3.5.7.Final"]]
->>>>>>> 6c14f783
-  :warn-on-reflection false)
+                 [commons-pool "1.6"]])
