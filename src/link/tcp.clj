(ns link.tcp
  (:refer-clojure :exclude [send])
  (:use [link.core])
  (:use [link.codec :only [netty-encoder netty-decoder]])
  (:import [java.net InetAddress InetSocketAddress]
           [javax.net.ssl SSLContext]
           [io.netty.bootstrap Bootstrap ServerBootstrap]
           [io.netty.channel ChannelInitializer Channel ChannelHandler
            ChannelHandlerContext ChannelFuture EventLoopGroup
            ChannelPipeline ChannelOption]
           [io.netty.channel.nio NioEventLoopGroup]
           [io.netty.channel.socket.nio
            NioServerSocketChannel NioSocketChannel]
           [io.netty.handler.ssl SslHandler]
           [io.netty.util.concurrent EventExecutorGroup]
           [link.core ClientSocketChannel]))

;; handler specs
;; :handler the handler created by create-handler or a factory
;; function for stateful handler
;; :executor the executor that handler will run on
(defn- channel-init [handler-specs]
  (proxy [ChannelInitializer] []
    (initChannel [^Channel ch]
      (let [pipeline ^ChannelPipeline (.pipeline ch)]
        (doseq [hs handler-specs]
          (if (map? hs)
            (let [h (if (fn? (:handler hs)) ((:handler hs)) (:handler hs))]
              (if-not (:executor hs)
                (.addLast pipeline ^"[Lio.netty.channel.ChannelHandler;" (into-array ChannelHandler [h]))
                (.addLast pipeline
                          ^EventExecutorGroup (:executor hs)
                          ^"[Lio.netty.channel.ChannelHandler;" (into-array ChannelHandler [h]))))
            (let [h (if (fn? hs) (hs) hs)]
              (.addLast pipeline ^"[Lio.netty.channel.ChannelHandler;" (into-array ChannelHandler [h])))))))))

(defn ssl-handler [^SSLContext context client-mode?]
  (SslHandler. (doto (.createSSLEngine context)
                 (.setIssueHandshake true)
		             (.setUseClientMode client-mode?))))

(defn- start-tcp-server [host port handlers encoder decoder
                         options ssl-context]
  (let [boss-group (NioEventLoopGroup.)
        worker-group (NioEventLoopGroup.)
        bootstrap (ServerBootstrap.)

        handlers (if encoder
                   (conj (seq handlers) encoder)
                   handlers)
        handlers (if decoder
                   (conj (seq handlers) decoder)
                   handlers)
        handlers (if ssl-context
<<<<<<< HEAD
                   (concat [(get-ssl-handler ssl-context false)]
                           handlers*)
                   handlers*)
        pipeline (apply create-pipeline handlers)]
    (.setPipelineFactory bootstrap pipeline)
    (.setOptions bootstrap tcp-options)
    (link.core.Server. bootstrap (.bind bootstrap (InetSocketAddress. port)))))

(defn tcp-server [port handler
                  & {:keys [encoder decoder codec threaded?
                            ordered? tcp-options ssl-context]
=======
                   (conj (seq handlers) (ssl-handler ssl-context false))
                   handlers)

        channel-initializer (channel-init handlers)

        options (group-by #(.startsWith (name (% 0)) "child.") (into [] options))
        parent-options (get options false)
        child-options (map #(vector (keyword (subs (name (% 0)) 6)) (% 1)) (get options true))]
    (doto bootstrap
      (.group boss-group worker-group)
      (.channel NioServerSocketChannel)
      (.childHandler channel-initializer))
    (doseq [op parent-options]
      (.option bootstrap (channel-option (op 0)) (op 1)))
    (doseq [op child-options]
      (.childOption bootstrap (channel-option (op 0)) (op 1)))

    (.sync ^ChannelFuture (.bind bootstrap (InetAddress/getByName host) port))
    ;; return event loop groups so we can shutdown the server gracefully
    [worker-group boss-group]))

(defn tcp-server [port handlers
                  & {:keys [encoder decoder codec
                            options ssl-context
                            host]
>>>>>>> ae0eefe5
                     :or {encoder nil
                          decoder nil
                          codec nil
                          options {}
                          ssl-context nil
                          host "0.0.0.0"}}]
  (let [handlers (if (vector? handlers) handlers [handlers])
        encoder (netty-encoder (or encoder codec))
        decoder (netty-decoder (or decoder codec))]
    (start-tcp-server host
                      port
                      handlers
                      encoder
                      decoder
                      options
                      ssl-context)))

<<<<<<< HEAD
(defn tcp-client-factory []
  (NioClientSocketChannelFactory.
   (Executors/newCachedThreadPool)
   (Executors/newCachedThreadPool)))

(defn- connect [^ClientBootstrap bootstrap addr]
  (loop [chf (.. (.connect bootstrap addr)
                 awaitUninterruptibly)
=======
(defn stop-server [event-loop-groups]
  (doseq [^EventLoopGroup elg event-loop-groups]
    (.sync (.shutdownGracefully elg))))

(defn tcp-client-factory [handlers
                          & {:keys [encoder decoder codec options ssl-context]
                             :or {options {}}}]
  (let [worker-group (NioEventLoopGroup.)
        encoder (netty-encoder (or encoder codec))
        decoder (netty-decoder (or decoder codec))
        bootstrap (Bootstrap.)
        handlers (if (vector? handlers) handlers [handlers])
        handlers (if encoder (conj (seq handlers) encoder) handlers)
        handlers (if decoder (conj (seq handlers) decoder) handlers)
        handlers (if ssl-context
                   (conj (seq handlers) (ssl-handler ssl-context true))
                   handlers)

        channel-initializer (channel-init handlers)
        options (into [] options)]

    (doto bootstrap
      (.group worker-group)
      (.channel NioSocketChannel)
      (.handler channel-initializer))
    (doseq [op options]
      (.option bootstrap (channel-option (op 0)) (op 1)))

    [bootstrap worker-group]))

(defn stop-clients [client-factory]
  (let [^EventLoopGroup elg (client-factory 1)]
    (.sync (.shutdownGracefully elg))))

(defn- connect [^Bootstrap bootstrap addr]
  (loop [chf (.. (.connect bootstrap addr) (sync))
>>>>>>> ae0eefe5
         interval 5000]
    (if (.isSuccess ^ChannelFuture chf)
      (.channel ^ChannelFuture chf)
      (do
        (Thread/sleep interval)
        (recur (.. (.connect bootstrap addr) (sync)) interval)))))

<<<<<<< HEAD
(defn tcp-client [^NioClientSocketChannelFactory factory
                  host port handler
                  & {:keys [lazy-connect encoder decoder codec tcp-options]
                     :or {lazy-connect false
                          tcp-options {}}}]
  (let [addr (InetSocketAddress. ^String host ^Integer port)]
    (let [encoder (netty-encoder (or encoder codec))
          decoder (netty-decoder (or decoder codec))
          handlers [encoder decoder handler]
          pipeline (apply create-pipeline handlers)
          bootstrap (doto (ClientBootstrap. factory)
                      (.setPipelineFactory pipeline)
                      (.setOptions tcp-options))
          connect-fn (fn [] (connect bootstrap addr))
          chref (agent (if-not lazy-connect (connect-fn)))]
      (ClientSocketChannel. chref connect-fn))))

(defn tcp-client-pool [^ClientBootstrap bootstrap host port
                       & {:keys [lazy-connect pool-options]
                          :or {lazy-connect false
                               pool-options {:max-active 8
                                             :exhausted-policy :block
                                             :max-wait -1}}}]
  (let [addr (InetSocketAddress. ^String host ^Integer port)
        maker (fn []
                (let [conn-fn (fn [] (connect bootstrap addr))]
                  (ClientSocketChannel.
                   (agent (if-not lazy-connect (conn-fn)))
                   conn-fn)))]
    (pool pool-options
          (makeObject [this] (maker))
          (destroyObject [this client] (close client))
          (validateObject [this client] (valid? client)))))

(defn stop-server [{channel :channel bootstrap :bootstrap}]
  "Takes a link.core.Server object that is returned when a server is started,
   then stops the server."
  (.unbind channel)
  (.releaseExternalResources bootstrap))
=======
(defn tcp-client [factory host port
                  & {:keys [lazy-connect]
                     :or {lazy-connect false}}]
  (let [bootstrap (factory 0)
        addr (InetSocketAddress. ^String host ^Integer port)]
    (let [connect-fn (fn [] (connect bootstrap addr))
          chref (agent (if-not lazy-connect (connect-fn)))]
      (ClientSocketChannel. chref connect-fn))))
>>>>>>> ae0eefe5
<|MERGE_RESOLUTION|>--- conflicted
+++ resolved
@@ -52,19 +52,6 @@
                    (conj (seq handlers) decoder)
                    handlers)
         handlers (if ssl-context
-<<<<<<< HEAD
-                   (concat [(get-ssl-handler ssl-context false)]
-                           handlers*)
-                   handlers*)
-        pipeline (apply create-pipeline handlers)]
-    (.setPipelineFactory bootstrap pipeline)
-    (.setOptions bootstrap tcp-options)
-    (link.core.Server. bootstrap (.bind bootstrap (InetSocketAddress. port)))))
-
-(defn tcp-server [port handler
-                  & {:keys [encoder decoder codec threaded?
-                            ordered? tcp-options ssl-context]
-=======
                    (conj (seq handlers) (ssl-handler ssl-context false))
                    handlers)
 
@@ -90,7 +77,6 @@
                   & {:keys [encoder decoder codec
                             options ssl-context
                             host]
->>>>>>> ae0eefe5
                      :or {encoder nil
                           decoder nil
                           codec nil
@@ -108,16 +94,6 @@
                       options
                       ssl-context)))
 
-<<<<<<< HEAD
-(defn tcp-client-factory []
-  (NioClientSocketChannelFactory.
-   (Executors/newCachedThreadPool)
-   (Executors/newCachedThreadPool)))
-
-(defn- connect [^ClientBootstrap bootstrap addr]
-  (loop [chf (.. (.connect bootstrap addr)
-                 awaitUninterruptibly)
-=======
 (defn stop-server [event-loop-groups]
   (doseq [^EventLoopGroup elg event-loop-groups]
     (.sync (.shutdownGracefully elg))))
@@ -154,7 +130,6 @@
 
 (defn- connect [^Bootstrap bootstrap addr]
   (loop [chf (.. (.connect bootstrap addr) (sync))
->>>>>>> ae0eefe5
          interval 5000]
     (if (.isSuccess ^ChannelFuture chf)
       (.channel ^ChannelFuture chf)
@@ -162,47 +137,6 @@
         (Thread/sleep interval)
         (recur (.. (.connect bootstrap addr) (sync)) interval)))))
 
-<<<<<<< HEAD
-(defn tcp-client [^NioClientSocketChannelFactory factory
-                  host port handler
-                  & {:keys [lazy-connect encoder decoder codec tcp-options]
-                     :or {lazy-connect false
-                          tcp-options {}}}]
-  (let [addr (InetSocketAddress. ^String host ^Integer port)]
-    (let [encoder (netty-encoder (or encoder codec))
-          decoder (netty-decoder (or decoder codec))
-          handlers [encoder decoder handler]
-          pipeline (apply create-pipeline handlers)
-          bootstrap (doto (ClientBootstrap. factory)
-                      (.setPipelineFactory pipeline)
-                      (.setOptions tcp-options))
-          connect-fn (fn [] (connect bootstrap addr))
-          chref (agent (if-not lazy-connect (connect-fn)))]
-      (ClientSocketChannel. chref connect-fn))))
-
-(defn tcp-client-pool [^ClientBootstrap bootstrap host port
-                       & {:keys [lazy-connect pool-options]
-                          :or {lazy-connect false
-                               pool-options {:max-active 8
-                                             :exhausted-policy :block
-                                             :max-wait -1}}}]
-  (let [addr (InetSocketAddress. ^String host ^Integer port)
-        maker (fn []
-                (let [conn-fn (fn [] (connect bootstrap addr))]
-                  (ClientSocketChannel.
-                   (agent (if-not lazy-connect (conn-fn)))
-                   conn-fn)))]
-    (pool pool-options
-          (makeObject [this] (maker))
-          (destroyObject [this client] (close client))
-          (validateObject [this client] (valid? client)))))
-
-(defn stop-server [{channel :channel bootstrap :bootstrap}]
-  "Takes a link.core.Server object that is returned when a server is started,
-   then stops the server."
-  (.unbind channel)
-  (.releaseExternalResources bootstrap))
-=======
 (defn tcp-client [factory host port
                   & {:keys [lazy-connect]
                      :or {lazy-connect false}}]
@@ -210,5 +144,4 @@
         addr (InetSocketAddress. ^String host ^Integer port)]
     (let [connect-fn (fn [] (connect bootstrap addr))
           chref (agent (if-not lazy-connect (connect-fn)))]
-      (ClientSocketChannel. chref connect-fn))))
->>>>>>> ae0eefe5
+      (ClientSocketChannel. chref connect-fn))))