--- conflicted
+++ resolved
@@ -1,21 +1,5 @@
 (ns link.core
   (:refer-clojure :exclude [send])
-<<<<<<< HEAD
-  (:import [clojure.lang IDeref]
-           [java.net InetSocketAddress]
-           [java.nio.channels ClosedChannelException]
-           [org.jboss.netty.bootstrap ServerBootstrap ClientBootstrap]
-           [org.jboss.netty.channel Channel ChannelHandlerContext MessageEvent
-            ExceptionEvent WriteCompletionEvent SimpleChannelUpstreamHandler]
-           [org.jboss.netty.handler.execution ExecutionHandler
-            MemoryAwareThreadPoolExecutor OrderedMemoryAwareThreadPoolExecutor]))
-
-(defrecord Server [#^ServerBootstrap bootstrap channel])
-
-(defrecord Client [#^ClientBootstrap bootstrap])
-
-(defprotocol MessageChannel
-=======
   (:use [link.util :only [make-handler-macro]])
   (:import [java.net InetSocketAddress])
   (:import [io.netty.channel
@@ -26,7 +10,6 @@
   (:import [io.netty.channel.socket.nio NioSocketChannel]))
 
 (defprotocol LinkMessageChannel
->>>>>>> ae0eefe5
   (send [this msg])
   (valid? [this])
   (channel-addr [this])
